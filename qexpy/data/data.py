"""Module containing the core data structures for experimental values

This module defines ExperimentalValue and all its sub-classes. They serve as a container for
quantities recorded in an experiment, or calculated in subsequent data analysis, with error
propagation and other features (such as unit propagation) built-in.

"""

import uuid
import warnings
import numpy as np

from abc import ABC, abstractmethod
from typing import Dict, List, Union
from numbers import Real
from collections import namedtuple

from qexpy.utils import IllegalArgumentError, UndefinedActionError
from qexpy.settings import ErrorMethod

import qexpy.utils as utils
import qexpy.settings as sts
import qexpy.settings.literals as lit

from . import operations as op
from . import utils as dut

ARRAY_TYPES = list, np.ndarray

# A simple data structure to store a value-uncertainty pair
ValueWithError = namedtuple("ValueWithError", "value, error")

# A sub-tree in an expression tree representing a formula. The "operator" is the root node of
# the sub-tree, and the "operands" is a list of branches. The leaf nodes of a complete tree
# are individual ExperimentalValue instances
Formula = namedtuple("Formula", "operator, operands")

# A data structure to store the correlation between two values.
Correlation = namedtuple("Correlation", "correlation, covariance")


class ExperimentalValue(ABC):
    """Base class for quantities with a value and an uncertainty

    The ExperimentalValue is a container for an individual quantity involved in an experiment
    and subsequent data analysis. Each quantity has a value and an uncertainty (error), and
    optionally, a name and a unit. ExperimentalValue instances can be used in calculations
    just like any other numerical variable in Python. The result of such calculations will be
    wrapped in ExperimentalValue instances, with the properly propagated uncertainties.

    Examples:
        >>> import qexpy as q

        >>> a = q.Measurement(302, 5) # The standard way to initialize an ExperimentalValue

        >>> # Access the basic properties
        >>> a.value
        302
        >>> a.error
        5
        >>> a.relative_error  # This is defined as error/value
        0.016556291390728478

        >>> # These properties can be changed
        >>> a.value = 303
        >>> a.value
        303
        >>> a.relative_error = 0.05
        >>> a.error  # The error and relative_error are connected
        15.15

        >>> # You can specify the name or the units of a value
        >>> a.name = "force"
        >>> a.unit = "kg*m^2/s^2"

        >>> # The string representation of the value will include the name and units
        >>> print(a)
        force = 300 +/- 20 [kg⋅m^2⋅s^-2]

        >>> # You can also specify how you want the values or the units to be printed
        >>> q.set_print_style(q.PrintStyle.SCIENTIFIC)
        >>> q.set_unit_style(q.UnitStyle.FRACTION)
        >>> q.set_sig_figs_for_error(2)
        >>> print(a)
        force = (3.03 +/- 0.15) * 10^2 [kg⋅m^2/s^2]

    """

    # Static register that stores references to all instantiated values in a session.
    _register = {}  # type: Dict[uuid.UUID, "ExperimentalValue"]

    # Static database that stores all correlations between measurements. The key of this
    # database is the UUIDs of the two measurements concatenated in natual order.
    _correlations = {}  # type: Dict[str, Correlation]

    def __init__(self, unit: str = "", name: str = "", save=True):
        """Constructor for ExperimentalValue"""

        # Stores each unit string and their powers.
        if unit is not None and not isinstance(unit, str):
            raise TypeError("The unit provided is not a string!")
        self._unit = utils.parse_unit_string(unit) if unit else {}  # type: Dict[str, int]

        # The name of this quantity if given
        if name is not None and not isinstance(name, str):
            raise TypeError("The name provided is not a string!")
        self._name = name  # type: str

        # Each instance is given a unique ID for easy reference
        self._id = uuid.uuid4()  # type: uuid.UUID

        if save:  # save this value in the register
            self._register[self._id] = self

    def __str__(self):
        name_string = "{} = ".format(self.name) if self.name else ""
        unit_string = " [{}]".format(self.unit) if self.unit else ""
        return "{}{}{}".format(name_string, self.print_value_error(), unit_string)

    def __repr__(self):
        return "{}({})".format(self.__class__.__name__, self.print_value_error())

    @property
    @abstractmethod
    def value(self):
        """float: The center value of this quantity"""
        raise NotImplementedError

    @property
    @abstractmethod
    def error(self):
        """float: The uncertainty of this quantity"""
        raise NotImplementedError

    @property
    @abstractmethod
    def relative_error(self):
        """float: The ratio of the uncertainty to its center value"""
        raise NotImplementedError

    @property
    def std(self):
        """float: The standard deviation of this quantity"""
        return self.error  # usually the standard deviation is the error

    @property
    def name(self):
        """str: The name of this quantity"""
        return self._name

    @name.setter
    def name(self, new_name: str):
        if not isinstance(new_name, str):
            raise TypeError("Cannot set name of a value to \"{}\"".format(type(new_name)))
        self._name = new_name

    @property
    def unit(self):
        """str: The unit of this quantity"""
        return utils.construct_unit_string(self._unit) if self._unit else ""

    @unit.setter
    def unit(self, new_unit: str):
        if not isinstance(new_unit, str):
            raise TypeError("Cannot set unit of a value to \"{}\"".format(type(new_unit)))
        self._unit = utils.parse_unit_string(new_unit) if new_unit else {}

    @utils.check_operand_type("==")
    def __eq__(self, other):
        return self.value == dut.wrap_in_experimental_value(other).value

    def __neg__(self):
        return DerivedValue(Formula(lit.NEG, [self]))

    @utils.check_operand_type(">")
    def __gt__(self, other):
        return self.value > dut.wrap_in_experimental_value(other).value

    @utils.check_operand_type(">=")
    def __ge__(self, other):
        return self.value >= dut.wrap_in_experimental_value(other).value

    @utils.check_operand_type("<")
    def __lt__(self, other):
        return self.value < dut.wrap_in_experimental_value(other).value

    @utils.check_operand_type("<=")
    def __le__(self, other):
        return self.value <= dut.wrap_in_experimental_value(other).value

    @utils.check_operand_type("pow")
    def __pow__(self, power):
        return DerivedValue(Formula(lit.POW, [self, dut.wrap_in_experimental_value(power)]))

    @utils.check_operand_type("pow")
    def __rpow__(self, other):
        return DerivedValue(Formula(lit.POW, [
            dut.wrap_in_experimental_value(other), self]))

    @utils.check_operand_type("+")
    def __add__(self, other):
        return DerivedValue(Formula(lit.ADD, [self, dut.wrap_in_experimental_value(other)]))

    @utils.check_operand_type("+")
    def __radd__(self, other):
        return DerivedValue(Formula(lit.ADD, [
            dut.wrap_in_experimental_value(other), self]))

    @utils.check_operand_type("-")
    def __sub__(self, other):
        return DerivedValue(Formula(lit.SUB, [self, dut.wrap_in_experimental_value(other)]))

    @utils.check_operand_type("-")
    def __rsub__(self, other):
        return DerivedValue(Formula(lit.SUB, [
            dut.wrap_in_experimental_value(other), self]))

    @utils.check_operand_type("*")
    def __mul__(self, other):
        return DerivedValue(Formula(lit.MUL, [self, dut.wrap_in_experimental_value(other)]))

    @utils.check_operand_type("*")
    def __rmul__(self, other):
        return DerivedValue(Formula(lit.MUL, [
            dut.wrap_in_experimental_value(other), self]))

    @utils.check_operand_type("/")
    def __truediv__(self, other):
        return DerivedValue(Formula(lit.DIV, [self, dut.wrap_in_experimental_value(other)]))

    @utils.check_operand_type("/")
    def __rtruediv__(self, other):
        return DerivedValue(Formula(lit.DIV, [
            dut.wrap_in_experimental_value(other), self]))

    @abstractmethod
    def derivative(self, other: "ExperimentalValue") -> float:
        """Calculates the derivative of this quantity with respect to another

        The derivative of any value with respect to itself is 1, and for unrelated values,
        the derivative is always 0. This method is typically called from a DerivedValue,
        to find out its derivative with respect to one of the measurements it's derived from.

        Args:
            other (ExperimentalValue): the target for finding the derivative

        """
        raise NotImplementedError

    # pylint: disable=no-self-use,unused-argument
    def get_covariance(self, other: "ExperimentalValue") -> float:
        """Gets the covariance between this value and another value"""
        return 0  # default covariance is 0

    def set_covariance(self, other: "ExperimentalValue", cov: float = None):
        """Sets the covariance between this value and another value

        The covariance between two variables is by default 0. Users can set the covariance
        between two measurements to any value, and it will be taken into account during error
        propagation. When two measurements are recorded as arrays of repeated measurements of
        the same length, users can leave the covariance term empty, and let QExPy calculate
        the covariance between them. You should only do this when these two quantities are
        measured at the same time, and can be related physically.

        Examples:
            >>> import qexpy as q
            >>> a = q.Measurement(5, 0.5)
            >>> b = q.Measurement(6, 0.3)

            >>> # The user can manually set the covariance between two values
            >>> a.set_covariance(b, 0.135)
            >>> a.get_covariance(b)
            0.135

            >>> # The correlation factor is calculated behind the scene as well
            >>> a.get_correlation(b)
            0.9

            >>> # The user can ask QExPy to calculate the covariance if applicable
            >>> a = q.Measurement([1, 1.2, 1.3, 1.4])
            >>> b = q.Measurement([2, 2.1, 3, 2.3])
            >>> a.set_covariance(b)  # this will declare that a and b are indeed correlated
            >>> a.get_covariance(b)
            0.0416667

        """
        raise UndefinedActionError("Cannot set covariance between non-measurements.")

    # pylint: disable=no-self-use,unused-argument
    def get_correlation(self, other: "ExperimentalValue") -> float:
        """Gets the correlation between this value and another value"""
        return 0  # default correlation is 0

    def set_correlation(self, other: "ExperimentalValue", corr: float = None):
        """Sets the correlation between this value and another value

        The correlation factor is a value between -1 and 1. This method can be used the same
        way as set_covariance.

        See Also:
            :py:func:`ExperimentalValue.set_covariance`

        """
        raise UndefinedActionError("Cannot set correlation between non-measurements.")

    def print_value_error(self) -> str:
        """Helper method that prints the value-error pair in proper format"""
        return utils.get_printer()(self.value, self.error)

    @staticmethod
    def get(variable_id: uuid.UUID) -> "ExperimentalValue":
        """Retrieves a value from the register using its UUID"""
        return ExperimentalValue._register[
            variable_id] if variable_id in ExperimentalValue._register else None


class Constant(ExperimentalValue):
    """A value with no uncertainty"""

    def __init__(self, value, **kwargs):
        super().__init__(**kwargs)
        self._value_error = ValueWithError(value, 0)

    @property
    def value(self) -> float:
        return self._value_error.value

    @property
    def error(self) -> float:
        return 0

    @property
    def relative_error(self) -> float:
        return 0

    def derivative(self, other: "ExperimentalValue") -> 0:
        return 0  # the derivative of a constant with respect to anything is 0


class MeasuredValue(ExperimentalValue):
    """Container for user-recorded values with uncertainties

    The MeasuredValue represents a single measurement recorded in an experiment. This class
    is given an alias "Measurement" for backward compatibility and for a more intuitive user
    interface. On the top level of this package, this class is imported as "Measurement".

    Args:
        data (Real|List): The center value of the measurement
        error (Real|List): The uncertainty on the value

    Keyword Args:
        unit (str): The unit of this value
        name (str): The name of this value

    """

    def __new__(cls, data, error=None, **kwargs):  # pylint: disable=unused-argument
        if isinstance(data, Real):
            instance = super().__new__(cls)
        elif isinstance(data, ARRAY_TYPES):
            instance = super().__new__(RepeatedlyMeasuredValue)
        else:
            raise IllegalArgumentError("Invalid data type to record a measurement!")
        return instance

    def __init__(self, data, error=None, **kwargs):
        if error is not None and not isinstance(error, Real):
            raise IllegalArgumentError("Invalid data type to record an uncertainty!")
        unit = kwargs.get("unit", "")
        name = kwargs.get("name", "")
        super().__init__(unit, name, save=True)
        self._value, self._error = float(data), float(error) if error else 0.0

    @property
    def value(self):
        return self._value

    @value.setter
    def value(self, new_value: Real):
        if not isinstance(new_value, Real):
            raise TypeError("Cannot assign a {} to the value!".format(type(new_value)))
        self._value = new_value

    @property
    def error(self):
        return self._error

    @error.setter
    def error(self, new_error: Real):
        if not isinstance(new_error, Real):
            raise TypeError("Cannot assign a {} to the error!".format(type(new_error)))
        if new_error < 0:
            raise ValueError("The error must be a positive real number!")
        self._error = new_error

    @property
    def relative_error(self):
        return self.error / self.value if self.value != 0 else 0.

    @relative_error.setter
    def relative_error(self, relative_error: Real):
        if not isinstance(relative_error, Real):
            raise TypeError("Cannot assign a {} to the error!".format(type(relative_error)))
        if relative_error < 0:
            raise ValueError("The error must be a positive real number!")
        new_error = self.value * float(relative_error)
        self._error = new_error

    def derivative(self, other: "ExperimentalValue") -> float:
        if not isinstance(other, ExperimentalValue):
            raise IllegalArgumentError(
                "You can only find derivative with respect to another ExperimentalValue")
        # Derivative of a measurement with respect to anything other than itself is 0
        return 1 if self._id == other._id else 0

    def get_covariance(self, other: "ExperimentalValue") -> float:
        """Gets the covariance of this value with another value"""

        if not isinstance(other, ExperimentalValue):
            raise IllegalArgumentError("Cannot find covariance for non-QExPy defined values")
        if not isinstance(other, MeasuredValue):
            return 0  # only covariance between measurements is supported.

        if self.std == 0 or other.std == 0:
            return 0  # constants don't correlate with anyone
        if self._id == other._id:
            # The covariance between a measurement and itself is the variance
            return self.std ** 2

        id_string = "_".join(sorted([str(self._id), str(other._id)]))
        if id_string in ExperimentalValue._correlations:
            return ExperimentalValue._correlations[id_string].covariance

        return 0

    def set_covariance(self, other: "ExperimentalValue", cov: float = None):
        """Sets the covariance of this value with another value"""

        if not isinstance(other, ExperimentalValue):
            raise IllegalArgumentError("Cannot set covariance for non-QExPy defined values")
        if not isinstance(other, MeasuredValue):
            return  # only covariance between measurements is supported.

        if self.std == 0 or other.std == 0:
            raise ArithmeticError("Cannot set covariance for values with 0 errors")
        if cov is None:
            raise IllegalArgumentError(
                "The covariance is not provided, and cannot be calculated!")

        corr = cov / (self.std * other.std)
        # check that the result makes sense
        if corr > 1 or corr < -1:
            raise ValueError("The covariance: {} is non-physical".format(cov))

        # register the correlation between these measurements
        id_string = "_".join(sorted([str(self._id), str(other._id)]))
        correlation_record = Correlation(corr, cov)
        ExperimentalValue._correlations[id_string] = correlation_record

    def get_correlation(self, other: "ExperimentalValue") -> float:
        """Gets the correlation factor of this value with another value"""

        if not isinstance(other, ExperimentalValue):
            raise IllegalArgumentError("Can't find correlation for non-QExPy defined values")
        if not isinstance(other, MeasuredValue):
            return 0  # only covariance between measurements is supported.

        if self.std == 0 or other.std == 0:
            return 0  # constants don't correlate with anyone
        if self._id == other._id:
            return 1  # values have unit correlation with themselves

        id_string = "_".join(sorted([str(self._id), str(other._id)]))
        if id_string in ExperimentalValue._correlations:
            return ExperimentalValue._correlations[id_string].correlation
        return 0

    def set_correlation(self, other: "ExperimentalValue", corr: float = None):
        """Sets the correlation factor of this value with another value"""

        if not isinstance(other, ExperimentalValue):
            raise IllegalArgumentError("Cannot set correlation for non-QExPy defined values")
        if not isinstance(other, MeasuredValue):
            return  # only correlation between measurements is supported.

        if self.std == 0 or other.std == 0:
            raise ArithmeticError("Cannot set correlation for values with 0 errors")
        if corr is None:
            raise IllegalArgumentError(
                "The correlation factor is not provided, and cannot be calculated!")

        # check that the result makes sense
        if corr > 1 or corr < -1:
            raise ValueError("The correlation factor: {} is non-physical".format(corr))
        cov = corr * (self.std * other.std)

        # register the correlation between these measurements
        id_string = "_".join(sorted([str(self._id), str(other._id)]))
        correlation_record = Correlation(corr, cov)
        ExperimentalValue._correlations[id_string] = correlation_record


class RepeatedlyMeasuredValue(MeasuredValue):
    """Container for a MeasuredValue recorded as an array of repeated measurements

    This class is instantiated if an array of values is used to record a Measurement of a
    single quantity with repeated takes. By default, the mean of the array is used as the
    value of this quantity, and the standard error (error on the mean) is the uncertainty.
    The reason for this choice is because the reason for taking multiple measurements is
    usually to minimize the uncertainty on the quantity, not to find out the uncertainty on
    a single measurement (which is what standard deviation is).

    Examples:
        >>> import qexpy as q

        >>> # The most common way of recording a value with repeated measurements is to only
        >>> # give the center values for the measurements
        >>> a = q.Measurement([9, 10, 11])
        >>> print(a)
        10.0 +/- 0.6

        >>> # There are other statistical properties of the array of measurements
        >>> a.std
        1
        >>> a.error_on_mean
        0.5773502691896258

        >>> # You can choose to use the standard deviation as the uncertainty
        >>> a.use_std_for_uncertainty()
        >>> a.error
        1

        >>> # You can also specify individual uncertainties for the measurements
        >>> a = q.Measurement([10, 11], [0.1, 1])
        >>> print(a)
        10.5 +/- 0.5
        >>> a.error_weighted_mean
        10.00990099009901
        >>> a.propagated_error
        0.09950371902099892

        >>> # You can choose which statistical properties to be used as the value/error
        >>> a.use_error_weighted_mean_as_value()
        >>> a.use_propagated_error_for_uncertainty()
        >>> q.set_sig_figs_for_error(4)
        >>> print(a)
        10.00990 +/- 0.09950

        """

    def __init__(self, data: List, error: Union[List, Real] = None, **kwargs):
        """Constructor of a RepeatedlyMeasuredValue"""

        # Check validity of inputs
        if isinstance(error, ARRAY_TYPES) and len(error) != len(data):
            raise ValueError("The lengths of uncertainties and data do not match")

        # pylint: disable=cyclic-import
        from .datasets import ExperimentalValueArray

        # Initialize raw data and its uncertainties. Internally, the raw data is implemented
        # as an ExperimentalValueArray. However, in principle, the ExperimentalValueArray
        # should only be used for an array of measurements of different quantities.
        self._raw_data = ExperimentalValueArray(data, error, **kwargs)

        # Calculate its statistical properties
        self._mean = self._raw_data.mean().value
        self._std = self._raw_data.std(ddof=1)
        self._error_on_mean = self._raw_data.error_on_mean()

        # Call parent constructor with mean and error on mean as value and uncertainty
        super().__init__(self._mean, self._error_on_mean, **kwargs)

    @property
    def value(self):
        return self._value

    @value.setter
    def value(self, new_value: Real):
        warnings.warn(
            "You are trying to override the value calculated from an array of repeated "
            "measurements. This value is now considered a single Measurement.")
        self.__class__ = MeasuredValue
        if not isinstance(new_value, Real):
            raise ValueError("Cannot assign a {} to the value!".format(type(new_value)))
        self._value = new_value

    @property
    def raw_data(self):
        """np.ndarray: The raw data that was used to generate this measurement"""
        return self._raw_data.values if all(
            x.error == 0 for x in self._raw_data) else self._raw_data

    @property
    def std(self):
        """float: The standard deviation of the raw data"""
        return self._std

    @property
    def error_on_mean(self):
        """float: The error on the mean or the standard error"""
        return self._error_on_mean

    @property
    def mean(self):
        """float: The mean of raw measurements"""
        return self._mean

    @property
    def error_weighted_mean(self):
        """float: Error weighted mean if individual errors are specified"""
        return self._raw_data.error_weighted_mean()

    @property
    def propagated_error(self):
        """float: Error propagated with errors passed in if present"""
        return self._raw_data.propagated_error()

    def use_std_for_uncertainty(self):
        """Sets the uncertainty of this value to the standard deviation"""
        self._error = self._std

    def use_error_on_mean_for_uncertainty(self):
        """Sets the uncertainty of this value to the error on the mean"""
        self._error = self._error_on_mean

    def use_error_weighted_mean_as_value(self):
        """Sets the value of this object to the error weighted mean"""
        error_weighted_mean = self.error_weighted_mean
        if not np.isnan(error_weighted_mean):
            self._value = error_weighted_mean

    def use_propagated_error_for_uncertainty(self):
        """Sets the uncertainty of this object to the weight propagated error"""
        propagated_error = self.propagated_error
        if not np.isnan(propagated_error):
            self._error = propagated_error

    def set_covariance(self, other: "ExperimentalValue", cov: float = None):
        """Sets the covariance of this value with another value"""

        if not isinstance(other, ExperimentalValue):
            raise IllegalArgumentError("Cannot set covariance for non-QExPy defined values")
        if not isinstance(other, MeasuredValue):
            return  # only covariance between measurements is supported.

        if not cov and isinstance(other, RepeatedlyMeasuredValue):
            try:
                cov = utils.calculate_covariance(self.raw_data, other.raw_data)
            except ValueError:
                cov = None

        super().set_covariance(other, cov)

    def set_correlation(self, other: "ExperimentalValue", corr: float = None):
        """Sets the correlation factor of this value with another value"""

        if not isinstance(other, ExperimentalValue):
            raise IllegalArgumentError("Cannot set correlation for non-QExPy defined values")
        if not isinstance(other, MeasuredValue):
            return  # only correlation between measurements is supported.

        if not corr and isinstance(other, RepeatedlyMeasuredValue):
            try:
                cov = utils.calculate_covariance(self.raw_data, other.raw_data)
                corr = cov / (self.std * other.std)
            except ValueError:
                corr = None

        super().set_correlation(other, corr)

    def show_histogram(self, **kwargs) -> tuple:
        """Plots the raw measurement data in a histogram

        See Also:
            This works the same as the :py:func:`~qexpy.fitting.fitting.hist` function in
            the plotting module of QExPy

        """
        import qexpy.plotting as plt  # pylint:disable=cyclic-import
        values, bins, figure = plt.hist(self.raw_data, **kwargs)
        figure.show()
        return values, bins, figure


class DerivedValue(ExperimentalValue):
    """Result of calculations performed with ExperimentalValue instances

    This class is automatically instantiated when the user performs calculations with other
    ExperimentalValue instances. It is created with the properly propagated uncertainties and
    units. The two available methods for error propagation are the derivative method, and the
    Monte Carlo method.

    Internally, a DerivedValue preserves information on how it is calculated, so the user is
    able to make use of that information. For example, the user can find the derivative of
    a DerivedValue with respect to another ExperimentalValue that this value is derived from.

    Examples:
        >>> import qexpy as q

        >>> # First let's create some standard measurements
        >>> a = q.Measurement(5, 0.2)
        >>> b = q.Measurement(4, 0.1)
        >>> c = q.Measurement(6.3, 0.5)
        >>> d = q.Measurement(7.2, 0.5)

        >>> # Now we can perform operations on them
        >>> result = q.sqrt(c) * d - b / q.exp(a)
        >>> result
        DerivedValue(18 +/- 1)
        >>> result.value
        18.04490478513969
        >>> result.error
        1.4454463754287323

        >>> # By default, the standard derivative method is used, but it can be changed
        >>> q.set_error_method(q.ErrorMethod.MONTE_CARLO)
        >>> result.value
        18.03203135268583
        >>> result.error
        1.4116412532654283
        >>> # If we want this value to use a different error method from the global default
        >>> result.error_method = "derivative" # this only affects this value alone
        >>> result.error
        1.4454463754287323
        >>> # If we want to reset the error method for this value and use the global default
        >>> result.reset_error_method()
        >>> result.error
        1.4116412532654283

    """

    def __init__(self, formula: Formula):
        """Constructor for a DerivedValue"""

        # The error method used for error propagation of this value
<<<<<<< HEAD
        self.__error_method = sts.ErrorMethod.AUTO  # type: sts.ErrorMethod
=======
        self.__error_method = ErrorMethod.AUTO  # type: ErrorMethod
>>>>>>> 98cd2d13

        # The expression tree representing how this value is derived.
        self._formula = formula  # type: Formula

        # The objects used to evaluate the formula with the appropriate error methods
        self.__evaluators = {
            lit.DERIVATIVE: op.DerivativeEvaluator(),
            lit.MONTE_CARLO: op.MonteCarloEvaluator()
        }  # type: Dict[str, op.Evaluator]

        super().__init__(save=True)

        self._unit = op.propagate_units(formula)

    @property
    def value(self):
        return self.__get_value_error_pair().value

    @value.setter
    def value(self, new_value: Real):
        if not isinstance(new_value, Real):
            raise ValueError("Cannot assign a {} to the value".format(type(new_value)))
        warnings.warn(
            "You are trying to override the calculated value of a derived quantity. This "
            "value is casted to a regular Measurement")
        error = self.error
        self.__class__ = MeasuredValue  # casting it to MeasuredValue
        self.value, self.error = new_value, error

    @property
    def error(self):
        return self.__get_value_error_pair().error

    @error.setter
    def error(self, new_error: Real):
        if not isinstance(new_error, Real):
            raise ValueError("Cannot assign a {} to the error!".format(type(new_error)))
        if new_error < 0:
            raise ValueError("The error must be a positive real number!")
        warnings.warn(
            "You are trying to override the propagated error of a derived quantity. This "
            "value is casted to a regular Measurement")
        value = self.value
        self.__class__ = MeasuredValue  # casting it to MeasuredValue
        self.value, self.error = value, new_error

    @property
    def relative_error(self):
        return self.error / self.value if self.value != 0 else 0.

    @relative_error.setter
    def relative_error(self, relative_error: Real):
        if not isinstance(relative_error, Real):
            raise ValueError("Cannot assign a {} to the error!".format(type(relative_error)))
        if relative_error < 0:
            raise ValueError("The error must be a positive real number!")
        new_error = self.value * float(relative_error)
        warnings.warn(
            "You are trying to override the propagated relative error of a derived quantity."
            " This value is casted to a regular Measurement")
        value = self.value
        self.__class__ = MeasuredValue  # casting it to MeasuredValue
        self.value, self.error = value, new_error

    @property
    def error_method(self):
<<<<<<< HEAD
        """sts.ErrorMethod: The default error method used for this value
=======
        """ErrorMethod: The default error method used for this value
>>>>>>> 98cd2d13

        QExPy currently supports two different methods of error propagation, the derivative
        method, and the Monte-Carlo method. The user can change the global default which
        applies to all values, or set the error method of this single quantity if it is to
        be different from the global settings.

        """
<<<<<<< HEAD
        if self.__error_method == sts.ErrorMethod.AUTO:
=======
        if self.__error_method == ErrorMethod.AUTO:
>>>>>>> 98cd2d13
            return sts.get_settings().error_method
        return self.__error_method

    @error_method.setter
<<<<<<< HEAD
    def error_method(self, new_error_method: Union[sts.ErrorMethod, str]):
        if isinstance(new_error_method, sts.ErrorMethod):
            self.__error_method = new_error_method
        elif new_error_method in [lit.MONTE_CARLO, lit.DERIVATIVE]:
            self.__error_method = sts.ErrorMethod(new_error_method)
        else:
            raise ValueError("Invalid error method!")

    def mc_get_settings(self) -> dut.MonteCarloSettings:
        """Gets the settings object for Monte Carlo customizations"""
        evaluator = self.__evaluators[lit.MONTE_CARLO]
        if not isinstance(evaluator, op.MonteCarloEvaluator):
            raise Exception("Wrong evaluator type!")
=======
    def error_method(self, new_error_method: Union[ErrorMethod, str]):
        if isinstance(new_error_method, ErrorMethod):
            self.__error_method = new_error_method
        elif new_error_method in [lit.MONTE_CARLO, lit.DERIVATIVE]:
            self.__error_method = ErrorMethod(new_error_method)
        else:
            raise ValueError("Invalid error method!")

    @property
    def mc(self) -> dut.MonteCarloSettings:
        """The settings object for customizing Monte Carlo error propagation"""
        evaluator = self.__evaluators[lit.MONTE_CARLO]
        if not isinstance(evaluator, op.MonteCarloEvaluator):
            raise Exception("Wrong evaluator type!")
        if not evaluator.raw_samples.size:
            evaluator.evaluate(self._formula)
>>>>>>> 98cd2d13
        return evaluator.settings

    def reset_error_method(self):
        """Resets the default error method for this value to follow the global settings"""
<<<<<<< HEAD
        self.__error_method = sts.ErrorMethod.AUTO
=======
        self.__error_method = ErrorMethod.AUTO
>>>>>>> 98cd2d13

    def recalculate(self):
        """Recalculates the value

        A DerivedValue instance preserves information on how the value was derived. If values
        of the original measurements are changed, and you wish to update the derived value
        using the exact same formula, this method can be used.

        Examples:

            >>> import qexpy as q

            >>> a = q.Measurement(5, 0.2)
            >>> b = q.Measurement(4, 0.1)

            >>> c = a + b
            >>> c
            DerivedValue(9.0 +/- 0.2)

            >>> # Now we change the value of a
            >>> a.value = 8
            >>> c.recalculate()
            >>> c
            DerivedValue(12.0 +/- 0.2)

        """
        for evaluator in self.__evaluators.values():
            evaluator.clear()

    def derivative(self, other: ExperimentalValue) -> float:
        if not isinstance(other, ExperimentalValue):
            raise IllegalArgumentError(
                "You can only find derivative with respect to another ExperimentalValue")
        return 1 if self._id == other._id else op.differentiate(self._formula, other)

    def show_error_contributions(self):
        """Displays measurements' contribution to the final uncertainty"""

    def mc_show_histogram(self, bins=100, **kwargs):
        """Display the histogram of Monte Carlo simulated results"""
        evaluator = self.__evaluators[lit.MONTE_CARLO]
        if not isinstance(evaluator, op.MonteCarloEvaluator):
            raise Exception("Wrong evaluator type!")
        evaluator.show_histogram(bins=bins, **kwargs)

    def __get_value_error_pair(self) -> ValueWithError:
        """Gets the value-error pair for the current specified error method"""
        error_method = self.error_method.value
        return self.__evaluators[error_method].evaluate(self._formula)


def get_covariance(var1: ExperimentalValue, var2: ExperimentalValue) -> float:
    """Finds the covariances between two ExperimentalValue instances

    Args:
        var1, var2 (ExperimentalValue): the two values to find covariance between

    Returns:
        The covariance between var1 and var2

    See Also:
        :py:func:`ExperimentalValue.get_covariance`

    """

    if any(not isinstance(var, ExperimentalValue) for var in [var1, var2]):
        raise IllegalArgumentError(
            "Cannot find covariance between non-QExPy defined variables")

    # As of now, only covariance between measurements are supported.
    if isinstance(var1, MeasuredValue) and isinstance(var2, MeasuredValue):
        return var1.get_covariance(var2)

    return 0


def set_covariance(var1: ExperimentalValue, var2: ExperimentalValue, cov: Real = None):
    """Sets the covariance between two measurements

    Args:
        var1, var2 (ExperimentalValue): the two values to set covariance between

    See Also:
        :py:func:`ExperimentalValue.set_covariance`

    Examples:
        >>> import qexpy as q
        >>> a = q.Measurement(5, 0.5)
        >>> b = q.Measurement(6, 0.3)

        >>> # The user can manually set the covariance between two values
        >>> q.set_covariance(a, b, 0.135)
        >>> q.get_covariance(a, b)
        0.135

    """

    if any(not isinstance(var, ExperimentalValue) for var in [var1, var2]):
        raise IllegalArgumentError(
            "Cannot set covariance between non-QExPy defined variables")

    var1.set_covariance(var2, cov)


def get_correlation(var1: ExperimentalValue, var2: ExperimentalValue) -> float:
    """Finds the correlation between two ExperimentalValue instances

    Args:
        var1, var2 (ExperimentalValue): the two values to find correlation between

    Returns:
        The correlation factor between var1 and var2

    See Also:
        :py:func:`ExperimentalValue.get_correlation`

    """

    if any(not isinstance(var, ExperimentalValue) for var in [var1, var2]):
        raise IllegalArgumentError(
            "Cannot find correlation between non-QExPy defined variables")

    # As of now, only covariance between measurements are supported.
    if isinstance(var1, MeasuredValue) and isinstance(var2, MeasuredValue):
        return var1.get_correlation(var2)

    return 0


def set_correlation(var1: MeasuredValue, var2: MeasuredValue, corr: Real = None):
    """Sets the correlation factor between two MeasuredValue objects

    Args:
        var1, var2 (ExperimentalValue): the two values to set correlation between

    See Also:
        :py:func:`ExperimentalValue.set_correlation`

    """
    if any(not isinstance(var, ExperimentalValue) for var in [var1, var2]):
        raise IllegalArgumentError(
            "Cannot set correlation between non-QExPy defined variables")

    var1.set_correlation(var2, corr)


def get_variable_by_id(variable_id: uuid.UUID) -> ExperimentalValue:
    """Internal method used to retrieve an ExperimentalValue instance with its ID"""
    return ExperimentalValue.get(variable_id)<|MERGE_RESOLUTION|>--- conflicted
+++ resolved
@@ -734,11 +734,7 @@
         """Constructor for a DerivedValue"""
 
         # The error method used for error propagation of this value
-<<<<<<< HEAD
-        self.__error_method = sts.ErrorMethod.AUTO  # type: sts.ErrorMethod
-=======
         self.__error_method = ErrorMethod.AUTO  # type: ErrorMethod
->>>>>>> 98cd2d13
 
         # The expression tree representing how this value is derived.
         self._formula = formula  # type: Formula
@@ -805,11 +801,7 @@
 
     @property
     def error_method(self):
-<<<<<<< HEAD
-        """sts.ErrorMethod: The default error method used for this value
-=======
         """ErrorMethod: The default error method used for this value
->>>>>>> 98cd2d13
 
         QExPy currently supports two different methods of error propagation, the derivative
         method, and the Monte-Carlo method. The user can change the global default which
@@ -817,30 +809,11 @@
         be different from the global settings.
 
         """
-<<<<<<< HEAD
-        if self.__error_method == sts.ErrorMethod.AUTO:
-=======
         if self.__error_method == ErrorMethod.AUTO:
->>>>>>> 98cd2d13
             return sts.get_settings().error_method
         return self.__error_method
 
     @error_method.setter
-<<<<<<< HEAD
-    def error_method(self, new_error_method: Union[sts.ErrorMethod, str]):
-        if isinstance(new_error_method, sts.ErrorMethod):
-            self.__error_method = new_error_method
-        elif new_error_method in [lit.MONTE_CARLO, lit.DERIVATIVE]:
-            self.__error_method = sts.ErrorMethod(new_error_method)
-        else:
-            raise ValueError("Invalid error method!")
-
-    def mc_get_settings(self) -> dut.MonteCarloSettings:
-        """Gets the settings object for Monte Carlo customizations"""
-        evaluator = self.__evaluators[lit.MONTE_CARLO]
-        if not isinstance(evaluator, op.MonteCarloEvaluator):
-            raise Exception("Wrong evaluator type!")
-=======
     def error_method(self, new_error_method: Union[ErrorMethod, str]):
         if isinstance(new_error_method, ErrorMethod):
             self.__error_method = new_error_method
@@ -857,16 +830,11 @@
             raise Exception("Wrong evaluator type!")
         if not evaluator.raw_samples.size:
             evaluator.evaluate(self._formula)
->>>>>>> 98cd2d13
         return evaluator.settings
 
     def reset_error_method(self):
         """Resets the default error method for this value to follow the global settings"""
-<<<<<<< HEAD
-        self.__error_method = sts.ErrorMethod.AUTO
-=======
         self.__error_method = ErrorMethod.AUTO
->>>>>>> 98cd2d13
 
     def recalculate(self):
         """Recalculates the value

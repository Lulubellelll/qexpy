--- conflicted
+++ resolved
@@ -1,282 +1,269 @@
-class measurement:
-    method="Derivative" #Default error propogation method
-    mcTrials=10000 #option for number of trial in Monte Carlo simulation
-    id_number=1
-    
-    #Defining common types under single array
-    #Testing GitHub
-    CONSTANT = (int,float,)
-    ARRAY = (list,)
-    try:
-        import numpy
-    except ImportError:
-        print("Please install numpy for full features.")
-        numpy_installed=False
-    else:
-        ARRAY+=(numpy.ndarray,)
-        numpy_installed=True
-    
-    def __init__(self,*args,name=None):
-        '''
-        Creates a variable that contains a mean, standard deviation, and name
-        for inputted data.
-        '''
-        
-        if len(args)==2 and all(isinstance(n,measurement.CONSTANT)\
-                for n in args):
-            self.mean=args[0]
-            self.std=args[1]
-            data=None
-            
-<<<<<<< HEAD
-        elif len(args)>2 or all(isinstance(n,measurement.ARRAY) for n in args) and len(args)==1:
-            self.mean=mean(args)
-            self.std=std(args,ddof=1)
-=======
-        elif all(isinstance(n,measurement.ARRAY) for n in args) and \
-                len(args)==1:
-            args=args[0]
-            self.mean = mean(args)
-            self.std = std(args,ddof=1)
-            data=list(args)
-        elif len(args)>2:
-            self.mean = mean(args)
-            self.std = std(args,ddof=1)
->>>>>>> ea67b625
-            data=list(args)
-        else:
-            raise ValueError('''Input arguments must be one of: a mean and 
-            standard deviation, an array of values, or the individual values
-            themselves.''')
-        if name is not None:
-            self.name=name
-        else:
-            self.name='var%d'%(measurement.id_number)
-        self.correlation={'Variable': [name], 
-<<<<<<< HEAD
-            'Correlation Factor': [1], 'Covariance': [self.std]}
-        self.info={'ID': 'var%d'%(measurement.id_number), 'Formula': '', 'Method': ''
-                       , 'Data': data}
-        self.first_der={self:1}
-        self.second_der={self:0}
-=======
-            'Correlation Factor': [1], 'Covariance': [self.std**2]}
-        self.info={'ID': 'var%d'%(measurement.id_number), 'Formula': '',
-                   'Method': '', 'Data': data}
-        #self.ID="var%d"%(measurement.id_number)
->>>>>>> ea67b625
-        self.type="Uncertaintiy"
-        measurement.id_number+=1
-    
-    def set_method(aMethod):
-        '''
-        Function to change default error propogation method used in 
-        measurement functions.
-        '''
-        if aMethod=="Monte Carlo":
-            if measurement.numpy_installed:
-                measurement.method="Monte Carlo"
-            else:
-                print('Numpy package must be installed to use Monte Carlo \
-                        propagation, using the derivative method instead.')
-                measurement.method="Derivative"
-        elif aMethod=="Min Max":
-            measurement.method="MinMax"
-        else:
-            measurement.method="Derivative"
-        
-    def __str__(self):
-        return "{:.1f}+/-{:.1f}".format(self.mean,self.std);
-
-    def find_covariance(x,y):
-        data_x=x.info["Data"]
-        data_y=y.info["Data"]
-              
-        if len(data_x)!=len(data_y):
-              print('Lengths of data arrays must be equal to\
-                      define a covariance')
-        sigma_xy=0
-        for i in range(len(data_x)):
-              sigma_xy+=(data_x[i]-x.mean)*(data_y[i]-y.mean)
-        sigma_xy/=(len(data_x)-1)
-        ro_xy=sigma_xy/x.std/y.std
-
-        x.correlation['Variable'].append(y.name)
-        x.correlation['Covariance'].append(sigma_xy)
-        x.correlation['Correlation Factor'].append(ro_xy)
-        y.correlation['Variable'].append(x.name)
-        y.correlation['Covariance'].append(sigma_xy)
-        y.correlation['Correlation Factor'].append(ro_xy)
-
-    def set_correlation(x,y,factor):
-        ro_xy=factor
-        sigma_xy=ro_xy*x.std*y.std
-
-        x.correlation['Variable'].append(y.name)
-        x.correlation['Covariance'].append(sigma_xy)
-        x.correlation['Correlation Factor'].append(ro_xy)
-        y.correlation['Variable'].append(x.name)
-        y.correlation['Covariance'].append(sigma_xy)
-        y.correlation['Covariance Factor'].append(ro_xy)
-
-    def get_correlation(self,variable):
-        #Duplicating Correlation
-        if self.info['Data'] is not None and variable.info['Data'] is not None:
-            measurement.find_covariance(self,variable)
-        if any(self.correlation['Variable'][i]==variable.name
-                   for i in range(len(self.correlation['Variable']))):
-            for j in range(len(self.correlation["Variable"])):
-                if self.correlation["Variable"][j]==variable.name:
-                    index=j
-                    return self.correlation["Covariance"][index]
-        else:
-            return 0;
-        
-    def rename(self,newName):
-        self.name=newName
-    
-    def update_info(self, var1, var2, operation, func_flag=None):
-        '''
-        Function to update the name, formula and method of a value created
-        by a measurement operation. The name is updated by combining the names
-        of the object acted on with another name using whatever operation is
-        being performed. The function flag is to change syntax for functions
-        like sine and cosine. Method is updated by acessing the class 
-        property.
-        '''
-        if func_flag is None:
-            self.rename(var1.name+operation+var2.name)
-            self.info['Formula']=var1.info['Formula']+operation+\
-                    var2.info['Formula']
-            self.info['Method']+="Errors propagated by "+measurement.method+\
-                    " method.\n"
-            
-            
-        
-###########################################################################
-#Operations on measurement objects
-    
-    def __add__(self,other):
-        from operations import add
-        return add(self,other)
-    def __radd__(self,other):
-        from operations import add
-        return add(self,other);  
-
-    def __mul__(self,other):
-        from operations import mul
-        return mul(self,other);
-    def __rmul__(self,other):
-        from operations import mul
-        return mul(self,other);
-        
-    def __sub__(self,other):
-        from operations import sub
-        return sub(self,other);
-    def __rsub__(self,other):
-        from operations import sub
-        result=sub(other,self)
-        result.rename(other.name+'-'+self.name)
-        
-    def __truediv__(self,other):
-        from operations import div
-        return div(self,other);
-    def __rtruediv__(self,other):
-        from operations import div
-        return div(other,self);
-        
-    def __pow__(self,other):
-        from operations import power
-        return power(self,other)
-    def __rpow__(self,other):
-        from operations import power
-        return power(other,self)
-
-##############################################################################
-    
-    def monte_carlo(function,*args):
-        #2D array
-        import numpy as np
-        N=len(args)
-        n=measurement.mcTrials #Can be adjusted in measurement.mcTrials
-        value=np.zeros((N,n))
-        result=np.zeros(n)
-        for i in range(N):
-            if args[i].std==0:
-                value[i]=args[i].mean
-            else:
-                value[i]=np.random.normal(args[i].mean,args[i].std,n)
-        result=function(*value)
-        data=np.mean(result)
-        error=np.std(result)
-        argName=""
-        for i in range(N):
-            argName+=','+args[i].name
-        name=function.__name__+"("+argName+")"
-        return measurement(name,data,error)
-
-def normalize(value):
-    value=measurement('%d'%value,value,0)
-    value.ID='N/A'
-    measurement.id_number-=1
-    return value;
-   
-def f(function,*args):
-    N=len(args)
-    mean=function(args)
-    std_squared=0
-    for i in range(N):
-        for arg in args:        
-            std_squared+=arg.std**2*partial_derivative(function,i,args)**2
-    std=(std_squared)**(1/2)
-    argName=""
-    for i in range(N):
-        argName+=','+args[i].name
-    name=function.__name__+"("+argName+")"
-    return measurement(name,mean,std);
-      
-def partial_derivative(func,var,*args):
-    '''
-    Expected input is normalized arguments
-    '''    
-    def restrict_dimension(x):
-        partial_args=list(args)
-        partial_args[var]=x
-        return func(*partial_args);
-    return derivative(restrict_dimension,args[var])
-
-def derivative(function,point,dx=1e-10):
-    return (function(point+dx)-function(point))/dx
-
-def norm_check(arg1,arg2):
-    if isinstance(arg2,arg1.__class__):
-        norm_arg2=arg2
-    elif isinstance(arg2, measurement.CONSTANT):
-        norm_arg2=normalize(arg2)
-    else:
-        raise TypeError(
-        "unsupported operand type(s) for -: '{}' and '{}'".format(
-        type(arg1), type(arg2)))
-    return norm_arg2;
-
-def mean(*args):
-    '''
-    Returns the mean of an inputted array, numpy array or series of values
-    '''
-    args=args[0]
-    return sum(args)/len(args);
-
-def std(*args,ddof=0):
-    '''
-    Returns the standard deviation of an inputted array, numpy array or 
-    series of values. These values can have limited degrees of freedom, 
-    inputted using ddof.
-    '''
-    val=0
-    args=args[0]
-    mean=sum(args)/len(args)
-    for i in range(len(args)):
-        val+=(args[i]-mean)**2
-    std=(val/(len(args)-1))**(1/2)
-    return std;
-    
+class measurement:
+    method="Derivative" #Default error propogation method
+    mcTrials=10000 #option for number of trial in Monte Carlo simulation
+    id_number=1
+    
+    #Defining common types under single array
+    #Testing GitHub
+    CONSTANT = (int,float,)
+    ARRAY = (list,)
+    try:
+        import numpy
+    except ImportError:
+        print("Please install numpy for full features.")
+        numpy_installed=False
+    else:
+        ARRAY+=(numpy.ndarray,)
+        numpy_installed=True
+    
+    def __init__(self,*args,name=None):
+        '''
+        Creates a variable that contains a mean, standard deviation, and name
+        for inputted data.
+        '''
+        
+        if len(args)==2 and all(isinstance(n,measurement.CONSTANT)\
+                for n in args):
+            self.mean=args[0]
+            self.std=args[1]
+            data=None
+            
+        elif all(isinstance(n,measurement.ARRAY) for n in args) and \
+                len(args)==1:
+            args=args[0]
+            self.mean = mean(args)
+            self.std = std(args,ddof=1)
+            data=list(args)
+        elif len(args)>2:
+            self.mean = mean(args)
+            self.std = std(args,ddof=1)
+            data=list(args)
+        else:
+            raise ValueError('''Input arguments must be one of: a mean and 
+            standard deviation, an array of values, or the individual values
+            themselves.''')
+        if name is not None:
+            self.name=name
+        else:
+            self.name='var%d'%(measurement.id_number)
+        self.correlation={'Variable': [name], 
+            'Correlation Factor': [1], 'Covariance': [self.std]}
+        self.info={'ID': 'var%d'%(measurement.id_number), 'Formula': '', 'Method': ''
+                       , 'Data': data}
+        self.first_der={self:1}
+        self.second_der={self:0}
+        self.type="Uncertaintiy"
+        measurement.id_number+=1
+    
+    def set_method(aMethod):
+        '''
+        Function to change default error propogation method used in 
+        measurement functions.
+        '''
+        if aMethod=="Monte Carlo":
+            if measurement.numpy_installed:
+                measurement.method="Monte Carlo"
+            else:
+                print('Numpy package must be installed to use Monte Carlo \
+                        propagation, using the derivative method instead.')
+                measurement.method="Derivative"
+        elif aMethod=="Min Max":
+            measurement.method="MinMax"
+        else:
+            measurement.method="Derivative"
+        
+    def __str__(self):
+        return "{:.1f}+/-{:.1f}".format(self.mean,self.std);
+
+    def find_covariance(x,y):
+        data_x=x.info["Data"]
+        data_y=y.info["Data"]
+              
+        if len(data_x)!=len(data_y):
+              print('Lengths of data arrays must be equal to\
+                      define a covariance')
+        sigma_xy=0
+        for i in range(len(data_x)):
+              sigma_xy+=(data_x[i]-x.mean)*(data_y[i]-y.mean)
+        sigma_xy/=(len(data_x)-1)
+        ro_xy=sigma_xy/x.std/y.std
+
+        x.correlation['Variable'].append(y.name)
+        x.correlation['Covariance'].append(sigma_xy)
+        x.correlation['Correlation Factor'].append(ro_xy)
+        y.correlation['Variable'].append(x.name)
+        y.correlation['Covariance'].append(sigma_xy)
+        y.correlation['Correlation Factor'].append(ro_xy)
+
+    def set_correlation(x,y,factor):
+        ro_xy=factor
+        sigma_xy=ro_xy*x.std*y.std
+
+        x.correlation['Variable'].append(y.name)
+        x.correlation['Covariance'].append(sigma_xy)
+        x.correlation['Correlation Factor'].append(ro_xy)
+        y.correlation['Variable'].append(x.name)
+        y.correlation['Covariance'].append(sigma_xy)
+        y.correlation['Covariance Factor'].append(ro_xy)
+
+    def get_correlation(self,variable):
+        #Duplicating Correlation
+        if self.info['Data'] is not None and variable.info['Data'] is not None:
+            measurement.find_covariance(self,variable)
+        if any(self.correlation['Variable'][i]==variable.name
+                   for i in range(len(self.correlation['Variable']))):
+            for j in range(len(self.correlation["Variable"])):
+                if self.correlation["Variable"][j]==variable.name:
+                    index=j
+                    return self.correlation["Covariance"][index]
+        else:
+            return 0;
+        
+    def rename(self,newName):
+        self.name=newName
+    
+    def update_info(self, var1, var2, operation, func_flag=None):
+        '''
+        Function to update the name, formula and method of a value created
+        by a measurement operation. The name is updated by combining the names
+        of the object acted on with another name using whatever operation is
+        being performed. The function flag is to change syntax for functions
+        like sine and cosine. Method is updated by acessing the class 
+        property.
+        '''
+        if func_flag is None:
+            self.rename(var1.name+operation+var2.name)
+            self.info['Formula']=var1.info['Formula']+operation+\
+                    var2.info['Formula']
+            self.info['Method']+="Errors propagated by "+measurement.method+\
+                    " method.\n"
+            
+            
+        
+###########################################################################
+#Operations on measurement objects
+    
+    def __add__(self,other):
+        from operations import add
+        return add(self,other)
+    def __radd__(self,other):
+        from operations import add
+        return add(self,other);  
+
+    def __mul__(self,other):
+        from operations import mul
+        return mul(self,other);
+    def __rmul__(self,other):
+        from operations import mul
+        return mul(self,other);
+        
+    def __sub__(self,other):
+        from operations import sub
+        return sub(self,other);
+    def __rsub__(self,other):
+        from operations import sub
+        result=sub(other,self)
+        result.rename(other.name+'-'+self.name)
+        
+    def __truediv__(self,other):
+        from operations import div
+        return div(self,other);
+    def __rtruediv__(self,other):
+        from operations import div
+        return div(other,self);
+        
+    def __pow__(self,other):
+        from operations import power
+        return power(self,other)
+    def __rpow__(self,other):
+        from operations import power
+        return power(other,self)
+
+##############################################################################
+    
+    def monte_carlo(function,*args):
+        #2D array
+        import numpy as np
+        N=len(args)
+        n=measurement.mcTrials #Can be adjusted in measurement.mcTrials
+        value=np.zeros((N,n))
+        result=np.zeros(n)
+        for i in range(N):
+            if args[i].std==0:
+                value[i]=args[i].mean
+            else:
+                value[i]=np.random.normal(args[i].mean,args[i].std,n)
+        result=function(*value)
+        data=np.mean(result)
+        error=np.std(result)
+        argName=""
+        for i in range(N):
+            argName+=','+args[i].name
+        name=function.__name__+"("+argName+")"
+        return measurement(name,data,error)
+
+def normalize(value):
+    value=measurement('%d'%value,value,0)
+    value.ID='N/A'
+    measurement.id_number-=1
+    return value;
+   
+def f(function,*args):
+    N=len(args)
+    mean=function(args)
+    std_squared=0
+    for i in range(N):
+        for arg in args:        
+            std_squared+=arg.std**2*partial_derivative(function,i,args)**2
+    std=(std_squared)**(1/2)
+    argName=""
+    for i in range(N):
+        argName+=','+args[i].name
+    name=function.__name__+"("+argName+")"
+    return measurement(name,mean,std);
+      
+def partial_derivative(func,var,*args):
+    '''
+    Expected input is normalized arguments
+    '''    
+    def restrict_dimension(x):
+        partial_args=list(args)
+        partial_args[var]=x
+        return func(*partial_args);
+    return derivative(restrict_dimension,args[var])
+
+def derivative(function,point,dx=1e-10):
+    return (function(point+dx)-function(point))/dx
+
+def norm_check(arg1,arg2):
+    if isinstance(arg2,arg1.__class__):
+        norm_arg2=arg2
+    elif isinstance(arg2, measurement.CONSTANT):
+        norm_arg2=normalize(arg2)
+    else:
+        raise TypeError(
+        "unsupported operand type(s) for -: '{}' and '{}'".format(
+        type(arg1), type(arg2)))
+    return norm_arg2;
+
+def mean(*args):
+    '''
+    Returns the mean of an inputted array, numpy array or series of values
+    '''
+    args=args[0]
+    return sum(args)/len(args);
+
+def std(*args,ddof=0):
+    '''
+    Returns the standard deviation of an inputted array, numpy array or 
+    series of values. These values can have limited degrees of freedom, 
+    inputted using ddof.
+    '''
+    val=0
+    args=args[0]
+    mean=sum(args)/len(args)
+    for i in range(len(args)):
+        val+=(args[i]-mean)**2
+    std=(val/(len(args)-1))**(1/2)
+    return std;
+    